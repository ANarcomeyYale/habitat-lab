#!/usr/bin/env python3

# Copyright (c) Meta Platforms, Inc. and its affiliates.
# This source code is licensed under the MIT license found in the
# LICENSE file in the root directory of this source tree.

import itertools
import os.path as osp
from typing import (
    TYPE_CHECKING,
    Any,
    Dict,
    Iterable,
    List,
    Optional,
    Tuple,
    Union,
    cast,
)

import yaml  # type: ignore[import]

from habitat.config.default import get_full_habitat_config_path
from habitat.core.dataset import Episode
from habitat.datasets.rearrange.rearrange_dataset import RearrangeDatasetV0
from habitat.tasks.rearrange.multi_task.pddl_action import (
    ActionTaskInfo,
    PddlAction,
)
from habitat.tasks.rearrange.multi_task.pddl_logical_expr import (
    LogicalExpr,
    LogicalExprType,
    LogicalQuantifierType,
)
from habitat.tasks.rearrange.multi_task.pddl_predicate import Predicate
from habitat.tasks.rearrange.multi_task.pddl_sim_state import (
    ArtSampler,
    PddlRobotState,
    PddlSimState,
)
from habitat.tasks.rearrange.multi_task.rearrange_pddl import (
    ExprType,
    PddlEntity,
    PddlSimInfo,
    SimulatorObjectType,
    parse_func,
)
from habitat.tasks.rearrange.rearrange_sim import RearrangeSim
from habitat.tasks.rearrange.rearrange_task import RearrangeTask

if TYPE_CHECKING:
    from omegaconf import DictConfig


class PddlDomain:
    """
    Manages the information from the PDDL domain and task definition.
    """

    def __init__(
        self,
        domain_file_path: str,
        cur_task_config: Optional["DictConfig"] = None,
    ):
        """
        :param domain_file_path: Either an absolute path or a path relative to `habitat/task/rearrange/multi_task/domain_configs/`.
        :param cur_task_config: The task config (`habitat.task`). This is
            used when the action initializes a task via `PddlAction::init_task`. If
            this is not used, `cur_task_config` can be None.
        """
        self._sim_info: Optional[PddlSimInfo] = None
        self._config = cur_task_config
        self._orig_actions: Dict[str, PddlAction] = {}

        if not osp.isabs(domain_file_path):
            parent_dir = osp.dirname(__file__)
            domain_file_path = osp.join(
                parent_dir, "domain_configs", domain_file_path
            )

        if "." not in domain_file_path:
            domain_file_path += ".yaml"

        with open(get_full_habitat_config_path(domain_file_path), "r") as f:
            domain_def = yaml.safe_load(f)

        self._added_entities: Dict[str, PddlEntity] = {}
        self._added_expr_types: Dict[str, ExprType] = {}

        self._parse_expr_types(domain_def)
        self._parse_constants(domain_def)
        self._parse_predicates(domain_def)
        self._parse_actions(domain_def)

    @property
    def actions(self) -> Dict[str, PddlAction]:
        return self._actions

    def set_actions(self, actions: Dict[str, PddlAction]) -> None:
        self._orig_actions = actions
        self._actions = dict(actions)

    def _parse_actions(self, domain_def) -> None:
        """
        Fetches the PDDL actions into `self.actions`
        """

        for action_d in domain_def["actions"]:
            parameters = [
                PddlEntity(p["name"], self.expr_types[p["expr_type"]])
                for p in action_d["parameters"]
            ]
            name_to_param = {p.name: p for p in parameters}

            pre_cond = self.parse_only_logical_expr(
                action_d["precondition"], name_to_param
            )
<<<<<<< HEAD

            # Include the precondition quantifier inputs.
            postcond_entities = {
                **{x.name: x for x in pre_cond.inputs},
                **name_to_param,
            }
            post_cond = [
                self.parse_predicate(p, postcond_entities)
=======
            # Now allows not logical expressions in post conditions
            post_cond = [
                self._parse_logical_expr_or_predicate(p, name_to_param)
>>>>>>> 9ebcf7b9
                for p in action_d["postcondition"]
            ]
            task_info_d = action_d.get("task_info", None)
            task_info = None
            if task_info_d is not None:
                full_entities = {**self.all_entities, **name_to_param}
                add_task_args = {
                    k: full_entities[v]
                    for k, v in task_info_d.get("add_task_args", {}).items()
                }

                task_info = ActionTaskInfo(
                    task_config=self._config,
                    task=task_info_d["task"],
                    task_def=task_info_d["task_def"],
                    config_args=task_info_d["config_args"],
                    add_task_args=add_task_args,
                )
            action = PddlAction(
                action_d["name"], parameters, pre_cond, post_cond, task_info
            )
            self._orig_actions[action.name] = action
        self._actions = dict(self._orig_actions)

    def _parse_logical_expr_or_predicate(self, to_parse: Union[str, dict], existing_entities: Dict[str, PddlEntity]
    ) -> LogicalExpr:
        if isinstance(to_parse, str):
            return self.parse_predicate(to_parse, existing_entities)
        elif isinstance(to_parse,  dict):
            return self._parse_only_logical_expr(to_parse, existing_entities)
        else:
            raise ValueError()
    
    def _parse_predicates(self, domain_def) -> None:
        """
        Fetches the PDDL predicates into `self.predicates`.
        """

        self.predicates: Dict[str, Predicate] = {}
        for pred_d in domain_def["predicates"]:
            arg_entities = [
                PddlEntity(arg["name"], self.expr_types[arg["expr_type"]])
                for arg in pred_d["args"]
            ]
            pred_entities = {e.name: e for e in arg_entities}
            art_states = pred_d["set_state"].get("art_states", {})
            obj_states = pred_d["set_state"].get("obj_states", {})
            robot_states = pred_d["set_state"].get("robot_states", {})

            all_entities = {**self.all_entities, **pred_entities}

            art_states = {
                all_entities[k]: ArtSampler(**v) for k, v in art_states.items()
            }
            obj_states = {
                all_entities[k]: all_entities[v] for k, v in obj_states.items()
            }

            use_robot_states = {}

            def fetch_entity(s):
                # Fetches the corresponding entity if the argument is a string
                # referring to an entity.
                if isinstance(s, str):
                    return all_entities.get(s, s)
                else:
                    return s

            for k, v in robot_states.items():
                use_k = all_entities[k]

                v = {sub_k: fetch_entity(sub_v) for sub_k, sub_v in v.items()}

                use_robot_states[use_k] = PddlRobotState(**v)

            set_state = PddlSimState(art_states, obj_states, use_robot_states)

            pred = Predicate(pred_d["name"], set_state, arg_entities)
            self.predicates[pred.name] = pred

    def _parse_constants(self, domain_def) -> None:
        """
        Fetches the constants into `self._constants`.
        """

        self._constants: Dict[str, PddlEntity] = {}
        for c in domain_def["constants"]:
            self._constants[c["name"]] = PddlEntity(
                c["name"],
                self.expr_types[c["expr_type"]],
            )

    def register_type(self, expr_type: ExprType):
        """
        Add a type to `self.expr_types`. Clears every episode
        """
        self._added_expr_types[expr_type.name] = expr_type

    def register_episode_entity(self, pddl_entity: PddlEntity) -> None:
        """
        Add an entity to appear in `self.all_entities`. Clears every episode.
        """
        self._added_entities[pddl_entity.name] = pddl_entity

    def _parse_expr_types(self, domain_def):
        """
        Fetches the types from the domain into `self._expr_types`.
        """

        # Always add the default `expr_types` from the simulator.
        self._expr_types: Dict[str, ExprType] = {
            obj_type.value: ExprType(obj_type.value, None)
            for obj_type in SimulatorObjectType
        }

        for parent_type, sub_types in domain_def["types"].items():
            if parent_type not in self._expr_types:
                self._expr_types[parent_type] = ExprType(parent_type, None)
            for sub_type in sub_types:
                if sub_type in self._expr_types:
                    self._expr_types[sub_type].parent = self._expr_types[
                        parent_type
                    ]
                else:
                    self._expr_types[sub_type] = ExprType(
                        sub_type, self._expr_types[parent_type]
                    )

    @property
    def expr_types(self) -> Dict[str, ExprType]:
        """
        Mapping from the name of the type to the ExprType definition.
        """
        return {**self._expr_types, **self._added_expr_types}

    def parse_predicate(
        self, pred_str: str, existing_entities: Dict[str, PddlEntity]
    ) -> Predicate:
        """
        Instantiates a predicate from call in string such as "in(X,Y)".
        :param pred_str: The string to parse such as "in(X,Y)".
        :param existing_entities: The valid entities for arguments in the predicate.
        """

        func_name, func_args = parse_func(pred_str)
        pred = self.predicates[func_name].clone()
        arg_values = []
        for func_arg in func_args:
            if func_arg in self.all_entities:
                v = self.all_entities[func_arg]
            elif func_arg in existing_entities:
                v = existing_entities[func_arg]
            else:
                raise ValueError(
                    f"Could not find entity {func_arg} in predicate `{pred_str}` (args={func_args} name={func_name})"
                )
            arg_values.append(v)
        try:
            pred.set_param_values(arg_values)
        except Exception as e:
            raise ValueError(
                f"Problem setting predicate values {pred} with {arg_values}"
            ) from e
        return pred

    def parse_only_logical_expr(
        self, load_d: Dict[str, Any], existing_entities: Dict[str, PddlEntity]
    ) -> LogicalExpr:
        """
        Parse a dict config into a `LogicalExpr`. Will only populate the
        `LogicalExpr` with the entities from `existing_entities`.
        """

        ret = self._parse_expr(load_d, existing_entities)
        if not isinstance(ret, LogicalExpr):
            raise ValueError(f"Expected logical expr, got {ret}")
        return ret

    def _parse_expr(
        self, load_d, existing_entities: Dict[str, PddlEntity]
    ) -> Union[LogicalExpr, Predicate]:
        """
        Similar to `self.parse_predicate` for logical expressions. If `load_d`
        is a string, it will be parsed as a predicate.
        """

        if load_d is None:
            return LogicalExpr(LogicalExprType.AND, [], [], None)

        if isinstance(load_d, str):
            # This can be assumed to just be a predicate
            return self.parse_predicate(load_d, existing_entities)
        if isinstance(load_d, list):
            raise TypeError(
                f"Could not parse logical expr {load_d}. You likely need to nest the predicate list in a logical expression"
            )

        try:
            expr_type = LogicalExprType[load_d["expr_type"]]
        except Exception as e:
            raise ValueError(f"Could not load expr_type from {load_d}") from e

        inputs = load_d.get("inputs", [])
        inputs = [
            PddlEntity(x["name"], self.expr_types[x["expr_type"]])
            for x in inputs
        ]

        sub_exprs = [
            self._parse_expr(
                sub_expr, {**existing_entities, **{x.name: x for x in inputs}}
            )
            for sub_expr in load_d["sub_exprs"]
        ]
        quantifier = load_d.get("quantifier", None)
        if quantifier is not None:
            quantifier = LogicalQuantifierType[quantifier]
        return LogicalExpr(expr_type, sub_exprs, inputs, quantifier)

    def bind_to_instance(
        self,
        sim: RearrangeSim,
        dataset: RearrangeDatasetV0,
        env: RearrangeTask,
        episode: Episode,
    ) -> None:
        """
        Attach the domain to the simulator. This does not bind any entity
        values, but creates `self._sim_info` which is needed to check simulator
        backed values (like truth values of predicates).
        """

        self._added_entities = {}
        self._added_expr_types = {}

        id_to_name = {}
        for k, i in sim.handle_to_object_id.items():
            id_to_name[i] = k

        self._sim_info = PddlSimInfo(
            sim=sim,
            dataset=dataset,
            env=env,
            episode=episode,
            obj_thresh=self._config.obj_succ_thresh,
            art_thresh=self._config.art_succ_thresh,
            robot_at_thresh=self._config.robot_at_thresh,
            expr_types=self.expr_types,
            obj_ids=sim.handle_to_object_id,
            target_ids={
                f"TARGET_{id_to_name[idx]}": idx
                for idx in sim.get_targets()[0]
            },
            #episode_locs={"START": len(sim.get_targets()[0])}
            art_handles={k.handle: i for i, k in enumerate(sim.art_objs)},
            marker_handles=sim.get_all_markers(),
            robot_ids={
                f"robot_{agent_id}": agent_id
                for agent_id in range(sim.num_articulated_agents)
            },
            all_entities=self.all_entities,
            predicates=self.predicates,
            num_spawn_attempts=self._config.num_spawn_attempts,
            physics_stability_steps=self._config.physics_stability_steps,
            receptacles=sim.receptacles,
            recep_place_shrink_factor=self._config.recep_place_shrink_factor,
        )
        # Ensure that all objects are accounted for.
        for entity in self.all_entities.values():
            self._sim_info.search_for_entity(entity)

    def bind_actions(self) -> None:
        """
        Expand all quantifiers in the actions. This should be done per instance
        bind in case the typing changes.
        """
        for k, orig_action in self._orig_actions.items():
            new_ac = orig_action.clone()

            precond_quant = new_ac.precond.quantifier
            new_preconds, assigns = self.expand_quantifiers(
                new_ac.precond, new_ac.name
            )
            new_ac.set_precond(new_preconds)
            if precond_quant == LogicalQuantifierType.EXISTS:
                # So action post conditions can use the entities which satisfy
                # the pre-conditions.
                new_ac.set_post_cond_search(assigns)
            self._actions[k] = new_ac

    @property
    def sim_info(self) -> PddlSimInfo:
        """
        Info from the simulator instance needed to interface the planning
        domain with the simulator. This property is used for all calls in the
        PDDL code that must interface with the simulator.
        """

        if self._sim_info is None:
            raise ValueError("Need to first bind to simulator instance.")
        return self._sim_info

    def apply_action(self, action: PddlAction) -> None:
        """
        Helper to apply an action with the simulator info.
        """
        action.apply(self.sim_info)

    def is_expr_true(self, expr: LogicalExpr) -> bool:
        """
        Helper to check expression truth value from simulator info.
        """

        return expr.is_true(self.sim_info)

    def get_true_predicates(self) -> List[Predicate]:
        """
        Get all the predicates that are true in the current simulator state.
        """

        all_entities = self.all_entities.values()
        true_preds: List[Predicate] = []
        for pred in self.predicates.values():
            for entity_input in itertools.permutations(
                all_entities, pred.n_args
            ):
                if not pred.are_args_compatible(list(entity_input)):
                    continue

                use_pred = pred.clone()
                use_pred.set_param_values(entity_input)

                if use_pred.is_true(self.sim_info):
                    true_preds.append(use_pred)
        return true_preds

    def get_possible_predicates(self) -> List[Predicate]:
        """
        Get all predicates that COULD be true. This is independent of the
        simulator state and is the set of compatible predicate and entity
        arguments.
        """

        all_entities = self.all_entities.values()
        poss_preds: List[Predicate] = []
        for pred in self.predicates.values():
            for entity_input in itertools.combinations(
                all_entities, pred.n_args
            ):
                if not pred.are_args_compatible(entity_input):
                    continue

                use_pred = pred.clone()
                use_pred.set_param_values(entity_input)
                if use_pred.are_types_compatible(self.expr_types):
                    poss_preds.append(use_pred)
        return poss_preds

    def get_possible_actions(
        self,
        filter_entities: Optional[List[PddlEntity]] = None,
        allowed_action_names: Optional[List[str]] = None,
        restricted_action_names: Optional[List[str]] = None,
        true_preds: Optional[List[Predicate]] = None,
    ) -> List[PddlAction]:
        """
        Get all actions that can be applied.
        :param filter_entities: ONLY actions with entities that contain all
            entities in `filter_entities` are allowed.
        :param allowed_action_names: ONLY action names allowed.
        :param restricted_action_names: Action names NOT allowed.
        """
        if filter_entities is None:
            filter_entities = []
        if restricted_action_names is None:
            restricted_action_names = []

        all_entities = list(self.all_entities.values())
        matching_actions = []
        for action in self.actions.values():
            if (
                allowed_action_names is not None
                and action.name not in allowed_action_names
            ):
                continue

            if action.name in restricted_action_names:
                continue

            for entity_input in itertools.combinations(
                all_entities, action.n_args
            ):
                # Check that all the filter_entities are in entity_input
                matches_filter = all(
                    filter_entity in entity_input
                    for filter_entity in filter_entities
                )
                if not matches_filter:
                    continue

                for entity_input_perm in itertools.permutations(entity_input):
                    entity_inputs = cast(List[PddlEntity], entity_input_perm)
                    if not action.are_args_compatible(entity_inputs):
                        continue
                    new_action = action.clone()
                    new_action.set_param_values(entity_inputs)
                    if (
                        true_preds is not None
                        and not new_action.is_precond_satisfied_from_predicates(
                            true_preds
                        )
                    ):
                        continue
                    matching_actions.append(new_action)
        return matching_actions

    def get_ordered_actions(self) -> List[PddlAction]:
        """
        Gets an ordered list of all possible PDDL actions in the environment
        based on the entities in the environment. Note that this is different
        from the agent actions. These are the PDDL actions as defined in the
        domain file.
        """
        return sorted(
            self.actions.values(),
            key=lambda x: x.name,
        )

    def get_entity(self, k: str) -> PddlEntity:
        """
        Gets an entity from the `all_entities` dictionary by key name.
        """

        return self.all_entities[k]

    def find_entities(self, entity_type: ExprType) -> Iterable[PddlEntity]:
        """
        Returns all the entities that match the condition.
        """
        for entity in self.all_entities.values():
            if entity.expr_type.is_subtype_of(entity_type):
                yield entity

    def get_ordered_entities_list(self) -> List[PddlEntity]:
        """
        Gets all entities sorted alphabetically by name.
        """

        return sorted(
            self.all_entities.values(),
            key=lambda x: x.name,
        )

    @property
    def all_entities(self) -> Dict[str, PddlEntity]:
        return {**self._constants, **self._added_entities}

    def expand_quantifiers(
        self, expr: LogicalExpr, tmp=None
    ) -> Tuple[LogicalExpr, List[Dict[PddlEntity, PddlEntity]]]:
        """
        Expand out a logical expression that could involve a quantifier into
        only logical expressions that don't involve any quantifier. Doesn't
        require the simulation to be grounded and expands using the current
        defined types.

        :returns: The expanded expression and the list of substitutions in the
            case of an EXISTS quantifier.
        """

        expr.sub_exprs = [
            self.expand_quantifiers(subexpr)[0]
            if isinstance(subexpr, LogicalExpr)
            else subexpr
            for subexpr in expr.sub_exprs
        ]

        if expr.quantifier == LogicalQuantifierType.FORALL:
            combine_type = LogicalExprType.AND
        elif expr.quantifier == LogicalQuantifierType.EXISTS:
            combine_type = LogicalExprType.OR
        elif expr.quantifier is None:
            return expr, []
        else:
            raise ValueError(f"Unrecongized {expr.quantifier}")

        all_matching_entities = []
        for expand_entity in expr.inputs:
            all_matching_entities.append(
                [
                    e
                    for e in self.all_entities.values()
                    if e.expr_type.is_subtype_of(expand_entity.expr_type)
                ]
            )

        expanded_exprs: List[Union[LogicalExpr, Predicate]] = []
        assigns = []
        for poss_input in itertools.product(*all_matching_entities):
            assert len(poss_input) == len(expr.inputs)
            sub_dict = dict(zip(expr.inputs, poss_input))
            assigns.append(sub_dict)

            expanded_exprs.append(expr.clone().sub_in(sub_dict))

        inputs: List[PddlEntity] = []
        return LogicalExpr(combine_type, expanded_exprs, inputs, None), assigns


class PddlProblem(PddlDomain):
    stage_goals: Dict[str, LogicalExpr]
    init: List[Predicate]
    goal: LogicalExpr

    def __init__(
        self,
        domain_file_path: str,
        problem_file_path: str,
        cur_task_config: Optional["DictConfig"] = None,
    ):
        self._objects = {}

        super().__init__(domain_file_path, cur_task_config)
        with open(get_full_habitat_config_path(problem_file_path), "r") as f:
            problem_def = yaml.safe_load(f)
        self._objects = {
            o["name"]: PddlEntity(o["name"], self.expr_types[o["expr_type"]])
            for o in problem_def["objects"]
        }

        self.init = [
            self.parse_predicate(p, self._objects)
            for p in problem_def.get("init", [])
        ]
        try:
            self.goal = self.parse_only_logical_expr(
                problem_def["goal"], self.all_entities
            )
            self.goal, _ = self.expand_quantifiers(self.goal)
        except Exception as e:
            raise ValueError(
                f"Could not parse goal cond {problem_def['goal']}"
            ) from e
        self.stage_goals = {}
        for stage_name, cond in problem_def["stage_goals"].items():
            expr = self.parse_only_logical_expr(cond, self.all_entities)
            self.stage_goals[stage_name], _ = self.expand_quantifiers(expr)

        self._solution: Optional[List[PddlAction]] = None
        if "solution" in problem_def:
            self._solution = []
            for sol in problem_def["solution"]:
                action_name, action_args = parse_func(sol)
                action = self.actions[action_name].clone()
                arg_values = []
                for action_arg in action_args:
                    if action_arg in self.all_entities:
                        v = self.all_entities[action_arg]
                    elif action_arg in action.name_to_param:
                        v = action.name_to_param[action_arg]
                    else:
                        raise ValueError(f"Could not find entity {action_arg}")
                    arg_values.append(v)

                try:
                    action.set_param_values(arg_values)
                except Exception as e:
                    raise ValueError(
                        f"Problem setting action {action} with {arg_values} in solution list"
                    ) from e

                self._solution.append(action)
        self.bind_actions()

    @property
    def solution(self):
        """
        Sequence of actions to solve the task specified in the problem file.
        """

        if self._solution is None:
            raise ValueError("Solution is not supported by this PDDL")
        return self._solution

    @property
    def all_entities(self) -> Dict[str, PddlEntity]:
        return {**self._objects, **super().all_entities}<|MERGE_RESOLUTION|>--- conflicted
+++ resolved
@@ -115,20 +115,18 @@
             pre_cond = self.parse_only_logical_expr(
                 action_d["precondition"], name_to_param
             )
-<<<<<<< HEAD
 
             # Include the precondition quantifier inputs.
             postcond_entities = {
                 **{x.name: x for x in pre_cond.inputs},
                 **name_to_param,
             }
-            post_cond = [
-                self.parse_predicate(p, postcond_entities)
-=======
+            # post_cond = [
+            #     self.parse_predicate(p, postcond_entities)
+            
             # Now allows not logical expressions in post conditions
             post_cond = [
-                self._parse_logical_expr_or_predicate(p, name_to_param)
->>>>>>> 9ebcf7b9
+                self._parse_logical_expr_or_predicate(p, postcond_entities)
                 for p in action_d["postcondition"]
             ]
             task_info_d = action_d.get("task_info", None)
