--- conflicted
+++ resolved
@@ -141,16 +141,11 @@
       - name: dest_obj
         expr_type: obj_type
       - name: robot
-<<<<<<< HEAD
-        expr_type: robot_entity_type
-    precondition: null
-=======
-        expr_type: articulated_agent_type
+        expr_type: robot_entity_type
     precondition:
       expr_type: AND
       sub_exprs:
         - robot_at(source_obj, robot)
->>>>>>> 9ebcf7b9
     postcondition:
       - robot_at(dest_obj, robot)
       - expr_type: NOT
