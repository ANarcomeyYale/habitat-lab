--- conflicted
+++ resolved
@@ -2,13 +2,9 @@
   - name: goal0|0
     expr_type: movable_entity_type
   - name: TARGET_goal0|0
-<<<<<<< HEAD
     expr_type: goal_entity_type
-=======
-    expr_type: goal_type
   - name: START
-    expr_type: goal_type
->>>>>>> 9ebcf7b9
+    expr_type: goal_entity_type
   - name: robot_0
     expr_type: robot_entity_type
 
